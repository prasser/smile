--- conflicted
+++ resolved
@@ -123,15 +123,7 @@
                 <artifactId>maven-javadoc-plugin</artifactId>
                 <version>2.10.2</version>
                 <configuration>
-<<<<<<< HEAD
-<<<<<<< HEAD
-                    <additionalparam>-Xdoclint:none</additionalparam>
-=======
                     <!-- <additionalparam>-Xdoclint:none</additionalparam> -->
->>>>>>> master
-=======
-                    <!-- <additionalparam>-Xdoclint:none</additionalparam> -->
->>>>>>> 204df2aa
                 </configuration>
                 <executions>
                     <execution>
